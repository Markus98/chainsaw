use std::collections::HashMap;
use std::fs::{create_dir_all, metadata, File};
use std::io::Read;
use std::path::{Path, PathBuf};

use anyhow::Result;
use chrono::NaiveDateTime;
use itertools::Itertools;
use prettytable::format;
use prettytable::row::Row;
use prettytable::Table;
use structopt::StructOpt;
use walkdir::WalkDir;

use crate::convert::{sigma, stalker};
use crate::util::RULE_PREFIX;
use crate::util::{get_evtx_files, get_progress_bar, large_event_logs, parse_evtx_file};

pub(crate) mod modules;

#[derive(StructOpt)]
pub struct HuntOpts {
    /// Specify an EVTX file, or a directory containing the EVTX files to search.
    /// If you specify a directory, all files matching *.evtx will be used.
    ///
    /// Specifying "win_default" will use "C:\Windows\System32\winevt\Logs\"
    pub evtx_path: PathBuf,

    /// Suppress all unnecessary output
    #[structopt(short = "q", long = "quiet")]
    pub quiet: bool,

    /// Skip EVTX file if chainsaw is unable to parse the records
    #[structopt(long = "ignore-errors")]
    pub ignore: bool,

    // Specify the detection rule directory to use
    //
    /// Specify a directory containing detection rules to use. All files matching *.yml will be used.
    #[structopt(short = "r", long = "rules")]
    pub rules_path: Option<PathBuf>,

    // Specify a mapping file
    //
    /// Specify the mapping file to use to with the specified detection rules.
    /// Required when using the --rule/-r flag
    #[structopt(short = "m", long = "mapping")]
    pub mapping_path: Option<PathBuf>,

    /// List additional 4624 events potentially relating to lateral movement
    #[structopt(long = "lateral-all")]
    pub lateral_all: bool,

    /// Save hunt output to individual CSV files in the specified directory
    #[structopt(long = "csv", group = "format")]
    pub csv: Option<PathBuf>,

    /// Show rule author information in table output
    #[structopt(long = "authors")]
    pub show_authors: bool,

    /// Show full event output, otherwise output is trunctated to improve readability
    #[structopt(long = "full")]
    pub full_output: bool,

<<<<<<< HEAD
    /// Save the full event log and associated detections to disk in a JSON format to the specified path
    #[structopt(short, long = "json", group = "format")]
=======
    /// For each detection, output the associated event log entry and detection information in a JSON format
    #[structopt(short, long = "json", group = "output")]
>>>>>>> d5a3ceac
    pub json: bool,

    /// Do not use inbuilt detection logic, only use the specified rules for detection
    #[structopt(long = "no-builtin")]
    pub disable_inbuilt_logic: bool,

    /// Change the maximum column width (default 40). Use this option if the table output is un-readable
    #[structopt(long = "col-width", default_value = "40")]
    pub col_width: i32,

    /// Start date for including events (UTC). Anything older than this is dropped. Format: YYYY-MM-DDTHH:MM:SS. Example: 2019-11-17T17:55:11
    #[structopt(long = "start-date")]
    pub start_date: Option<String>,

    /// End date for including events (UTC). Anything newer than this is dropped. Format: YYYY-MM-DDTHH:MM:SS. Example: 2019-11-17T17:55:11
    #[structopt(long = "end-date")]
    pub end_date: Option<String>,

    /// File to write output to, this is ignored by --csv
    #[structopt(long = "output")]
    pub output: Option<PathBuf>,
}

#[derive(Serialize)]
pub struct JsonDetection {
    detection: Vec<String>,
    event: serde_json::Value,
}

#[derive(Clone)]
pub struct Detection {
    headers: Vec<String>,
    title: String,
    values: Vec<String>,
}

#[derive(Clone, Deserialize)]
#[serde(rename_all = "lowercase")]
pub struct ChainsawRule {
    pub level: Option<String>,
    #[serde(flatten)]
    pub logic: tau_engine::Rule,
    #[serde(alias = "title")]
    pub tag: String,
    pub status: Option<String>,
    pub authors: Option<Vec<String>>,
}

#[derive(Debug, PartialEq, Deserialize)]
pub struct Events {
    provider: String,
    search_fields: HashMap<String, String>,
    table_headers: HashMap<String, String>,
    title: String,
}

#[derive(Debug, PartialEq, Deserialize)]
pub struct Mapping {
    pub exclusions: Option<Vec<String>>,
    pub kind: String,
    pub mappings: HashMap<u64, Events>,
}

enum Provider {
    Defender,
    EventLogAction,
    FSecure,
    Kaspersky,
    SecurityAuditing,
    ServiceControl,
    Sophos,
}

pub enum RuleType {
    Stalker,
    Sigma,
}

impl RuleType {
    pub fn from(kind: &str) -> Option<RuleType> {
        match kind.to_lowercase().as_str() {
            "sigma" => Some(RuleType::Sigma),
            "stalker" => Some(RuleType::Stalker),
            &_ => None,
        }
    }
}

impl Provider {
    fn resolve(provider: Option<ajson::Value>) -> Option<Provider> {
        if let Some(p) = provider {
            match p.as_str() {
                "F-Secure Ultralight SDK" => return Some(Provider::FSecure),
                "Microsoft-Windows-Eventlog" => return Some(Provider::EventLogAction),
                "Microsoft-Windows-Security-Auditing" => return Some(Provider::SecurityAuditing),
                "Microsoft-Windows-Windows Defender" => return Some(Provider::Defender),
                "OnDemandScan" => return Some(Provider::Kaspersky),
                "Real-time file protection" => return Some(Provider::Kaspersky),
                "Service Control Manager" => return Some(Provider::ServiceControl),
                "Sophos Anti-Virus" => return Some(Provider::Sophos),
                &_ => return None,
            }
        }
        None
    }
}

pub fn det_to_json(
    det: Detection,
    event: serde_json::Value,
    target: &str,
) -> Result<JsonDetection> {
    let detection;
    match target {
        "rules" => {
            // Get field containing names of detection rules that fired
            let rules = match det.values.get(2) {
                Some(r) => r,
                None => return Err(anyhow!("Failed to get rules from detection!")),
            };
            detection = rules
                .replace("\n", " ")
                .split(RULE_PREFIX)
                .map(|s| s.trim_end())
                .map(|s| s.to_string())
                .filter(|s| !s.is_empty())
                .collect();
        }
        "title" => {
            detection = vec![det.title];
        }
        _ => return Err(anyhow!("Unsupported target for det_to_json!")),
    }
    Ok(JsonDetection { detection, event })
}

pub fn run_hunt(opt: HuntOpts) -> Result<String> {
    // Main function for parsing and hunting through event logs
    let evtx_files = get_evtx_files(&opt.evtx_path)?;
    let mut det = None;
    let mut grouped_events = HashMap::new();
    let mut hunt_detections = Vec::new();
    let mut json_detections = Vec::new();
    let mut mapping_file = None;
    let mut sd_marker = None;
    let mut ed_marker = None;

    let time_format = "%Y-%m-%dT%H:%M:%S";

    // if start date filter is provided, validate that the provided string is a valid timestamp
    if let Some(x) = &opt.start_date {
        sd_marker = match NaiveDateTime::parse_from_str(x.as_str(), time_format) {
            Ok(a) => {
                cs_eprintln!("[+] Filtering out events before: {}", a);
                Some(a)
            }
            Err(e) => return Err(anyhow!("Error parsing provided start-date filter: {}", e)),
        }
    }

    // if end date filter is provided, validate that the provided string is a valid timestamp
    if let Some(x) = &opt.end_date {
        ed_marker = match NaiveDateTime::parse_from_str(x.as_str(), time_format) {
            Ok(a) => {
                cs_eprintln!("[+] Filtering out events after:  {}", a);
                Some(a)
            }
            Err(e) => return Err(anyhow!("Error parsing provided end-date filter: {}", e)),
        }
    }

    // If detection rules are provided we need to load, convert and apply mapping file
    let detection_rules = match &opt.rules_path {
        Some(rules) => {
            match opt.mapping_path.clone() {
                Some(file) => {
                    // Load and check mapping file
                    mapping_file = Some(get_mapping_file(&file)?);
                }
                None => {
                    return Err(anyhow!(
          "A mapping file must be specified when using detection rules, use --mapping to specify one"
      ));
                }
            };
            cs_eprintln!("[+] Converting detection rules...");
            // Load detection rules
            Some(load_detection_rules(
                rules,
                false,
                mapping_file.as_ref().expect("No mapping file"),
                false,
            )?)
        }
        None => {
            if opt.disable_inbuilt_logic {
                return Err(
          anyhow!(
          "In-built detection logic disabled (--no-builtin) but no detection rules provided! Use --rules to specify rules"),
        );
            }
            cs_eyellowln!("[!] Continuing without detection rules, no path provided");
            None
        }
    };
    if opt.disable_inbuilt_logic {
        cs_eyellowln!(
            "[!] Inbuilt detection logic disabled (--no-builtin). Only using specified rule files"
        );
    }

    if large_event_logs(&evtx_files) {
        cs_eyellowln!(
            "[!] Provided event logs are over 500MB in size. This will take a while to parse...",
        );
    }
    // Set up progress bar
    let pb = get_progress_bar(evtx_files.len() as u64, "Hunting".to_string());
    // Loop through EVTX files and perform actions
    for evtx in &evtx_files {
        pb.tick();
        // Parse EVTX files
        let mut parser = match parse_evtx_file(evtx) {
            Ok(a) => a,
            Err(e) => {
                if opt.ignore {
                    continue;
                }
                return Err(anyhow!("{:?} - {}", evtx, e));
            }
        };
        // Loop through records and hunt for suspicious indicators
        for record in parser.records_json_value() {
            let r = match record {
                Ok(record) => record,
                Err(_) => {
                    continue;
                }
            };
            // Perform start/end datetime filtering
            if sd_marker.is_some() || ed_marker.is_some() {
                let event_time = match NaiveDateTime::parse_from_str(
                    r.data["Event"]["System"]["TimeCreated_attributes"]["SystemTime"]
                        .as_str()
                        .unwrap(),
                    "%Y-%m-%dT%H:%M:%S%.6fZ",
                ) {
                    Ok(t) => t,
                    Err(_) => {
                        return Err(anyhow!(
          "Failed to parse datetime from supplied events. This shouldn't happen..."));
                    }
                };

                // Check if event is older than start date marker
                if let Some(sd) = sd_marker {
                    if event_time <= sd {
                        continue;
                    }
                }
                // Check if event is newer than end date marker
                if let Some(ed) = ed_marker {
                    if event_time >= ed {
                        continue;
                    }
                }
            }

            let e_id;

            // Event ID can be stored in two different locations
            if r.data["Event"]["System"]["EventID"]["#text"].is_null() {
                e_id = &r.data["Event"]["System"]["EventID"];
            } else {
                e_id = &r.data["Event"]["System"]["EventID"]["#text"];
            }

            // Convert event_id to u64 value
            let e_id = match e_id.as_u64() {
                Some(e) => e,
                None => continue,
            };
            if let Some(mapping) = &mapping_file {
                if mapping.mappings.contains_key(&e_id) {
                    if let Some(rules) = &detection_rules {
                        // Pass event doc and Detection rules to processor for rule detection
                        if let Some(det) = modules::detect_tau_matches(
                            &r.data,
                            e_id,
                            rules,
                            &mapping.mappings,
                            &opt.full_output,
                            opt.col_width,
                            &opt.show_authors,
                        ) {
                            if opt.json {
                                json_detections.push(det_to_json(
                                    det.clone(),
                                    r.data.clone(),
                                    "rules",
                                )?);
                            }
                            hunt_detections.push(det);
                        }
                    }
                }
            }
            if !opt.disable_inbuilt_logic {
                //
                // This is where we run hunt modules on evtx records
                // We either continue detect events and push them into Detection structs
                // or collect events for analysis across multiple evtx files
                // e.g. password-spraying
                //
                let raw_provider =
                    ajson::get(&r.data.to_string(), "Event.System.Provider_attributes.Name");
                if let Some(provider) = Provider::resolve(raw_provider) {
                    match provider {
                        // Get Defender AV Events
                        Provider::Defender => {
                            if e_id == 1116 {
                                det = modules::detect_defender_detections(
                                    &r.data,
                                    &e_id,
                                    opt.full_output,
                                    opt.col_width,
                                )
                            }
                        }
                        // Detect event logs being cleared
                        Provider::EventLogAction => {
                            if e_id == 1102 || e_id == 104 {
                                det = modules::detect_cleared_logs(&r.data, &e_id)
                            }
                        }
                        // Get F-Secure AV events
                        Provider::FSecure => {
                            if e_id == 2 {
                                det = modules::detect_ultralight_detections(
                                    &r.data,
                                    &e_id,
                                    opt.full_output,
                                    opt.col_width,
                                )
                            }
                        }
                        // Get Kaspersky AV Events
                        Provider::Kaspersky => {
                            if e_id == 3203 || e_id == 5203 {
                                det = modules::detect_kaspersky_detections(
                                    &r.data,
                                    &e_id,
                                    opt.full_output,
                                    opt.col_width,
                                )
                            }
                        }
                        Provider::SecurityAuditing => {
                            if e_id == 4728 || e_id == 4732 || e_id == 4756 {
                                det = modules::detect_group_changes(&r.data, &e_id)
                            } else if e_id == 4720 {
                                det = modules::detect_created_users(&r.data, &e_id)
                            } else if e_id == 4625 || e_id == 4624 {
                                if let Some(fields) = modules::extract_logon_fields(&r.data) {
                                    grouped_events
                                        .entry(e_id)
                                        .or_insert_with(Vec::new)
                                        .push(fields);
                                }
                            }
                        }
                        Provider::ServiceControl => {
                            if e_id == 7040 {
                                det = modules::detect_stopped_service(&r.data, &e_id)
                            }
                        }
                        // Get Sophos AV Events
                        Provider::Sophos => {
                            if e_id == 32 || e_id == 16 {
                                det = modules::detect_sophos_detections(
                                    &r.data,
                                    &e_id,
                                    opt.full_output,
                                    opt.col_width,
                                )
                            }
                        }
                    };
                    if let Some(d) = det {
                        if opt.json {
                            json_detections.push(det_to_json(d.clone(), r.data, "title")?);
                        }
                        hunt_detections.push(d);
                        det = None;
                    }
                }
            }
        }
        pb.inc(1);
    }
    // Finish the progress bar
    pb.finish();
    // Print or Write results
    if let Some(res) = post_process_hunt(grouped_events, &opt) {
        for r in res {
            hunt_detections.push(r);
        }
    };

    if let Some(dir) = opt.csv {
        save_hunt_results(dir, &hunt_detections)?;
    } else if opt.json {
        cs_print_json!(&json_detections)?;
    } else {
        print_hunt_results(&hunt_detections);
    }

    Ok(format!("\n[+] {} Detections found", hunt_detections.len()))
}

fn post_process_hunt(
    grouped_events: HashMap<u64, Vec<HashMap<String, String>>>,
    hunts: &HuntOpts,
) -> Option<Vec<Detection>> {
    // This is where we run detection hunts which span across multiple event records
    // e.g. detecting password spraying (multiple 4624 records)
    //
    // grouped_events format: HashMap<event_id, Vec<HashMap<field_name,value>>>
    //
    // Process 4625 Events
    let mut results = Vec::new();
    if !hunts.disable_inbuilt_logic {
        if let Some(a) = grouped_events.get(&4625) {
            let detections = match modules::detect_login_attacks(a) {
                Some(b) => b,
                None => vec![],
            };
            results.push(detections);
        }
        // Process 4624 Events
        if let Some(a) = grouped_events.get(&4624) {
            let detections = match modules::filter_lateral_movement(a, hunts) {
                Some(b) => b,
                None => vec![],
            };
            results.push(detections);
        }
    }
    if results.is_empty() {
        return None;
    }
    Some(results.into_iter().flatten().collect())
}

fn print_hunt_results(detections: &[Detection]) {
    // Create a uniq list of all hunt result titles so that we can aggregate
    let detection_titles: &Vec<String> = &detections
        .iter()
        .map(|x| x.title.clone())
        .unique()
        .collect();
    let format = format::FormatBuilder::new()
        .column_separator('│')
        .borders('│')
        .separators(
            &[format::LinePosition::Top],
            format::LineSeparator::new('─', '┬', '┌', '┐'),
        )
        .separators(
            &[format::LinePosition::Intern],
            format::LineSeparator::new('─', '┼', '├', '┤'),
        )
        .separators(
            &[format::LinePosition::Bottom],
            format::LineSeparator::new('─', '┴', '└', '┘'),
        )
        .padding(1, 1)
        .build();
    // Loop through uniq list of hunt results
    for title in detection_titles {
        let mut table = Table::new();
        table.set_format(format);
        let mut header = false;
        cs_greenln!("\n[+] Detection: {}", title);

        let mut unsorted_rows = vec![];
        // Loop through detection values and print in a table view
        for detection in detections {
            // Only group together results of the same hunt
            if detection.title != *title {
                continue;
            }
            if !header {
                // Header builder
                let mut headers = vec![];
                for c in &detection.headers {
                    let cell = cell!(c).style_spec("c");
                    headers.push(cell);
                }
                table.add_row(Row::new(headers));
                header = true;
            }
            // Values builder
            let mut values = vec![];
            for c in &detection.values {
                values.push(c);
            }
            unsorted_rows.push(values);
        }

        // Sort by timestamp to get into acending order
        unsorted_rows.sort_by(|a, b| a.first().cmp(&b.first()));

        // This code block loops through rows and formats them into the prettytable-rs format
        // I think this can be simplified down the line
        let mut sorted_rows = vec![];
        for row in &unsorted_rows {
            let mut values = vec![];
            for item in row {
                values.push(cell!(item));
            }
            sorted_rows.push(values)
        }

        for row in sorted_rows {
            table.add_row(Row::new(row));
        }
        cs_print_table!(table);
    }
}

fn save_hunt_results(dir: PathBuf, detections: &[Detection]) -> Result<()> {
    // Create a uniq list of all hunt result titles so that we can agg
    let detection_titles: &Vec<String> = &detections
        .iter()
        .map(|x| x.title.clone())
        .unique()
        .collect();
    // Create output directory
    create_dir_all(&dir)?;
    // Loop through uniq list of hunt results
    cs_println!();
    for title in detection_titles {
        let mut header = false;
        let mut unsorted_rows = vec![];
        // Build the final CSV filename
        // TODO: This feels very hacky, maybe we shouldn't use the title for the filename in this way?
        let mut filename = format!("{}.csv", title.replace(" ", "_").to_lowercase());
        if let Some(x) = filename.split('-').last() {
            filename = x.to_string();
            if &filename[0..1] == "_" {
                filename.remove(0);
            }
        }
        let path = dir.join(&filename);
        let mut writer = csv::Writer::from_path(path)?;
        for detection in detections {
            // Only group together results of the same hunt
            if detection.title != *title {
                continue;
            }
            if !header {
                // Write headers to CSV
                cs_println!("[+] Created {}", filename);
                writer.write_record(&detection.headers)?;
                header = true;
            }
            // Values builder
            let mut values = vec![];
            for c in &detection.values {
                values.push(c);
            }
            unsorted_rows.push(values);
            // Write values to CSV
        }
        unsorted_rows.sort_by(|a, b| a.first().cmp(&b.first()));

        let mut sorted_rows = vec![];
        for row in &unsorted_rows {
            let mut values = vec![];
            for item in row {
                values.push(item);
            }
            sorted_rows.push(values)
        }

        for row in sorted_rows {
            writer.write_record(row)?;
        }
        writer.flush()?;
    }
    Ok(())
}

pub fn get_mapping_file(path: &Path) -> Result<Mapping> {
    let mapping: Mapping;
    let md = metadata(&path)?;
    if md.is_dir() {
        return Err(anyhow!(
            "Specified mapping file is a directory: '{}' - please specify a file",
            path.display()
        ));
    };
    match File::open(&path) {
        Ok(mut file) => {
            let mut content = String::new();
            file.read_to_string(&mut content)?;

            match serde_yaml::from_str(&content) {
                Ok(map) => mapping = map,
                Err(error) => return Err(anyhow!("Error in {}: {}", path.display(), error)),
            };
        }
        Err(error) => {
            return Err(anyhow!(
                "Failed to load mapping file from {}: {}",
                path.display(),
                error
            ));
        }
    }
    match RuleType::from(&mapping.kind) {
        Some(RuleType::Sigma) => {}
        Some(RuleType::Stalker) => {}
        None => {
            return Err(anyhow!(
    "Error in mapping file: '{}' is not a valid kind. 'stalker' or 'sigma' are supported options",
    mapping.kind
      ))
        }
    }
    Ok(mapping)
}

pub fn load_detection_rules(
    path: &Path,
    check: bool,
    mapping: &Mapping,
    verbose: bool,
) -> Result<Vec<ChainsawRule>> {
    let mut count = 0;
    let mut failed = 0;
    let mut chainsaw_rules: Vec<ChainsawRule> = Vec::new();
    if path.exists() {
        let md = metadata(&path)?;
        if md.is_dir() {
            // Grab all YML files from within the specified directory
            let mut rule_files = Vec::new();
            for file in WalkDir::new(path) {
                let file_a = file?;
                if let Some(x) = file_a.path().extension() {
                    if x == "yml" || x == "yaml" {
                        rule_files.push(file_a.into_path());
                    }
                }
            }
            match RuleType::from(&mapping.kind) {
                // Loop through yml files and confirm they're TAU rules
                Some(RuleType::Sigma) => {
                    for path in rule_files {
                        let rules = match sigma::load(&path) {
                            Ok(rules) => rules,
                            Err(e) => {
                                failed += 1;
                                if check {
                                    let file_name = match path.to_string_lossy().split('/').last() {
                                        Some(e) => e.to_string(),
                                        None => path.display().to_string(),
                                    };
                                    if let Some(source) = e.source() {
                                        cs_eprintln!("[!] {:?}: {} - {}", file_name, e, source);
                                    } else {
                                        cs_eprintln!("[!] {:?}: {}", file_name, e);
                                    }
                                }
                                continue;
                            }
                        };
                        if verbose {
                            for rule in &rules {
                                println!(
                                    "{}",
                                    serde_yaml::to_string(&rule).expect("could not serialise")
                                );
                            }
                        }
                        for file in rules {
                            let rule: ChainsawRule = match serde_yaml::from_value(file) {
                                Ok(e) => e,
                                Err(e) => {
                                    failed += 1;
                                    if check {
                                        let file_name =
                                            match path.to_string_lossy().split('/').last() {
                                                Some(e) => e.to_string(),
                                                None => path.display().to_string(),
                                            };
                                        cs_eprintln!("[!] {:?}: {}", file_name, e);
                                    }
                                    continue;
                                }
                            };
                            // Remove rules that are excluded in the mapping file
                            if let Some(exclusion) = &mapping.exclusions {
                                if exclusion.contains(&rule.tag) {
                                    failed += 1;
                                    if check {
                                        let file_name =
                                            match path.to_string_lossy().split('/').last() {
                                                Some(e) => e.to_string(),
                                                None => path.display().to_string(),
                                            };
                                        cs_eprintln!(
                                            "[!] {:?} is excluded in mapping file",
                                            file_name
                                        );
                                    }
                                    continue;
                                };
                            };
                            chainsaw_rules.push(rule);
                            count += 1;
                        }
                    }
                }
                Some(RuleType::Stalker) => {
                    for path in rule_files {
                        let rule: ChainsawRule = match stalker::load(&path) {
                            Ok(e) => e,
                            Err(e) => {
                                failed += 1;
                                if check {
                                    let file_name = match path.to_string_lossy().split('/').last() {
                                        Some(e) => e.to_string(),
                                        None => path.display().to_string(),
                                    };
                                    cs_eprintln!("[!] {:?}: {}", file_name, e);
                                }
                                continue;
                            }
                        };
                        // Remove any < HIGH level rules
                        if let Some(level) = rule.level.clone() {
                            match level.as_str() {
                                "high" => {}
                                "critical" => {}
                                _ => continue,
                            };
                        }
                        // Remove non-stable rules
                        if let Some(status) = rule.status.clone() {
                            match status.as_str() {
                                "stable" => {}
                                _ => continue,
                            };
                        }
                        // Remove rules that are excluded in the mapping file
                        if let Some(exclusion) = &mapping.exclusions {
                            if exclusion.contains(&rule.tag) {
                                failed += 1;
                                if check {
                                    let file_name = match path.to_string_lossy().split('/').last() {
                                        Some(e) => e.to_string(),
                                        None => path.display().to_string(),
                                    };
                                    cs_eprintln!("[!] {:?} is excluded in mapping file", file_name);
                                }
                                continue;
                            };
                        };
                        chainsaw_rules.push(rule);
                        count += 1;
                    }
                }
                None => {
                    return Err(anyhow!(
                        "Error in mapping file: '{}' is not a valid rule kind",
                        mapping.kind
                    ))
                }
            }
        } else {
            return Err(anyhow!("Invalid input path: {}. The rule parameter requires a directory path containing detection rules", path.display()));
        }
    } else {
        return Err(anyhow!("Invalid input path: {}", path.display()));
    };
    if count == 0 && !check {
        return Err(anyhow!(
            "Rule directory specified, but no valid rules found!"
        ));
    }
    if failed > 0 {
        if check {
            cs_eprintln!();
        }
        cs_eprintln!(
            "[+] Loaded {} detection rules ({} were not loaded)",
            count,
            failed
        );
    } else {
        cs_eprintln!("[+] Loaded {} detection rules", count);
    }
    Ok(chainsaw_rules)
}<|MERGE_RESOLUTION|>--- conflicted
+++ resolved
@@ -63,13 +63,8 @@
     #[structopt(long = "full")]
     pub full_output: bool,
 
-<<<<<<< HEAD
-    /// Save the full event log and associated detections to disk in a JSON format to the specified path
+    /// For each detection, output the associated event log entry and detection information in a JSON format
     #[structopt(short, long = "json", group = "format")]
-=======
-    /// For each detection, output the associated event log entry and detection information in a JSON format
-    #[structopt(short, long = "json", group = "output")]
->>>>>>> d5a3ceac
     pub json: bool,
 
     /// Do not use inbuilt detection logic, only use the specified rules for detection
